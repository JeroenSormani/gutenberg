/**
 * External dependencies
 */
import classnames from 'classnames';
import clickOutside from 'react-click-outside';

/**
 * WordPress dependencies
 */
import { Component, findDOMNode } from '@wordpress/element';
import { keycodes } from '@wordpress/utils';

/**
 * Internal dependencies
 */
import './style.scss';
import IconButton from '../icon-button';
import Dashicon from '../dashicon';

const { TAB, ESCAPE, LEFT, UP, RIGHT, DOWN } = keycodes;

export class DropdownMenu extends Component {
	constructor() {
		super( ...arguments );

		this.bindReferenceNode = this.bindReferenceNode.bind( this );
		this.closeMenu = this.closeMenu.bind( this );
		this.toggleMenu = this.toggleMenu.bind( this );
		this.focusIndex = this.focusIndex.bind( this );
		this.focusPrevious = this.focusPrevious.bind( this );
		this.focusNext = this.focusNext.bind( this );
		this.handleKeyDown = this.handleKeyDown.bind( this );
		this.handleKeyUp = this.handleKeyUp.bind( this );
		this.calculateMenuPosition = this.calculateMenuPosition.bind( this );

		this.nodes = {};
		this.timer = null;

		this.state = {
			activeIndex: null,
			open: false,
			menuLeft: 0,
		};
	}

	bindReferenceNode( name ) {
		return ( node ) => {
			this.nodes[ name ] = node;
		};
	}

	handleClickOutside() {
		if ( ! this.state.open ) {
			return;
		}

		this.closeMenu();
	}

	closeMenu() {
		this.setState( {
			open: false,
			activeIndex: null,
		} );
	}

	calculateMenuPosition() {
		const { toggle } = this.nodes;
		if ( ! toggle ) {
			return;
		}
		const node = findDOMNode( toggle );
		let n = node;
		let scrollLeft = 0;
		while ( n !== null && n !== node.offsetParent ) {
			scrollLeft += n.scrollLeft;
			n = n.parentNode;
		}
		const menuLeft = node.offsetLeft - scrollLeft - 4;
		if ( this.state.menuLeft !== menuLeft ) {
			this.setState( { menuLeft } );
		}
	}

	toggleMenu() {
<<<<<<< HEAD
		this.setState( {
			open: ! this.state.open,
			activeIndex: this.state.open ? null : 0,
		} );
=======
		const open = ! this.state.open;
		if ( open ) {
			this.calculateMenuPosition();
		}
		this.setState( { open } );
>>>>>>> a9de9d20
	}

	focusIndex( activeIndex ) {
		this.setState( { activeIndex } );
	}

	focusPrevious() {
		const { activeIndex } = this.state;
		const { controls } = this.props;
		if ( ! controls ) {
			return;
		}

		const maxIndex = controls.length - 1;
		const prevIndex = activeIndex <= 0 ? maxIndex : activeIndex - 1;
		this.focusIndex( prevIndex );
	}

	focusNext() {
		const { activeIndex } = this.state;
		const { controls } = this.props;
		if ( ! controls ) {
			return;
		}

		const nextIndex = ( activeIndex + 1 ) % controls.length;
		this.focusIndex( nextIndex );
	}

	handleKeyUp( event ) {
		// TODO: find a better way to isolate events on nested components see GH issue #1973.
		/*
		 * VisualEditorBlock uses a keyup event to deselect the block. When the
		 * menu is open we need to stop propagation after Escape has been pressed
		 * so we use a keyup event instead of keydown, otherwise the whole block
		 * toolbar will disappear.
		 */
		if ( event.keyCode === ESCAPE && this.state.open ) {
			event.preventDefault();
			event.stopPropagation();
			// eslint-disable-next-line react/no-find-dom-node
			findDOMNode( this.nodes.toggle ).focus();
			this.closeMenu();
		}
	}

	handleKeyDown( keydown ) {
		if ( this.state.open ) {
			switch ( keydown.keyCode ) {
				case TAB:
					keydown.preventDefault();
					keydown.stopPropagation();
					if ( keydown.shiftKey ) {
						this.focusPrevious();
					} else {
						this.focusNext();
					}
					break;

				case LEFT:
				case UP:
					keydown.preventDefault();
					keydown.stopPropagation();
					this.focusPrevious();
					break;

				case RIGHT:
				case DOWN:
					keydown.preventDefault();
					keydown.stopPropagation();
					this.focusNext();
					break;

				default:
					break;
			}
		} else {
			switch ( keydown.keyCode ) {
				case DOWN:
					keydown.preventDefault();
					keydown.stopPropagation();
					this.toggleMenu();
					break;

				default:
					break;
			}
		}
	}

	componentDidUpdate( prevProps, prevState ) {
		const { activeIndex } = this.state;

		// Change focus to active index
		const { menu } = this.nodes;
		if ( prevState.activeIndex !== activeIndex &&
				Number.isInteger( activeIndex ) &&
				menu && menu.children[ activeIndex ] ) {
			menu.children[ activeIndex ].focus();
		}
	}

	render() {
		const {
			icon = 'menu',
			label,
			menuLabel,
			controls,
			tabIndex,
		} = this.props;
		const {
			open,
			menuLeft,
		} = this.state;

		if ( ! controls || ! controls.length ) {
			return null;
		}
		// monitor the menu position when open
		if ( open ) {
			if ( this.timer === null ) {
				this.timer = setInterval( this.calculateMenuPosition, 100 );
			}
		} else if ( this.timer !== null ) {
			clearInterval( this.timer );
			this.timer = null;
		}
		/* eslint-disable jsx-a11y/no-static-element-interactions */
		return (
			<div
				className="components-dropdown-menu"
				onKeyDown={ this.handleKeyDown }
				onKeyUp={ this.handleKeyUp }
			>
				<IconButton
					className={
						classnames( 'components-dropdown-menu__toggle', {
							'is-active': open,
						} )
					}
					icon={ icon }
					onClick={ this.toggleMenu }
					aria-haspopup="true"
					aria-expanded={ open }
					label={ label }
					tabIndex={ tabIndex }
					ref={ this.bindReferenceNode( 'toggle' ) }
				>
					<Dashicon icon="arrow-down" />
				</IconButton>
				{ open &&
					<div
						className="components-dropdown-menu__menu"
						role="menu"
						aria-label={ menuLabel }
						style={ { left: menuLeft } }
						ref={ this.bindReferenceNode( 'menu' ) }
					>
						{ controls.map( ( control, index ) => (
							<IconButton
								key={ index }
								onClick={ ( event ) => {
									event.stopPropagation();
									this.closeMenu();
									if ( control.onClick ) {
										control.onClick();
									}
								} }
								className="components-dropdown-menu__menu-item"
								icon={ control.icon }
								role="menuitem"
								tabIndex="-1"
							>
								{ control.title }
							</IconButton>
						) ) }
					</div>
				}
			</div>
		);
		/* eslint-enable jsx-a11y/no-static-element-interactions */
	}
}

export default clickOutside( DropdownMenu );<|MERGE_RESOLUTION|>--- conflicted
+++ resolved
@@ -83,18 +83,12 @@
 	}
 
 	toggleMenu() {
-<<<<<<< HEAD
-		this.setState( {
-			open: ! this.state.open,
-			activeIndex: this.state.open ? null : 0,
-		} );
-=======
 		const open = ! this.state.open;
+		const activeIndex = open ? 0 : null;
 		if ( open ) {
 			this.calculateMenuPosition();
 		}
-		this.setState( { open } );
->>>>>>> a9de9d20
+		this.setState( { open, activeIndex } );
 	}
 
 	focusIndex( activeIndex ) {
