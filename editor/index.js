/**
 * Internal dependencies
 */
<<<<<<< HEAD
import './assets/stylesheets/main.scss';
import Layout from './edit-post/layout';
import { EditorProvider, ErrorBoundary } from './components';
import { initializeMetaBoxState } from './store/actions';
import { setupHeartbeat } from './utils/heartbeat';

export * from './components';
import store from './store'; // Registers the state tree

// Configure moment globally
moment.locale( dateSettings.l10n.locale );
if ( dateSettings.timezone.string ) {
	moment.tz.setDefault( dateSettings.timezone.string );
} else {
	const momentTimezone = {
		name: 'WP',
		abbrs: [ 'WP' ],
		untils: [ null ],
		offsets: [ -dateSettings.timezone.offset * 60 ],
	};
	const unpackedTimezone = moment.tz.pack( momentTimezone );
	moment.tz.add( unpackedTimezone );
	moment.tz.setDefault( 'WP' );
}

/**
 * Reinitializes the editor after the user chooses to reboot the editor after
 * an unhandled error occurs, replacing previously mounted editor element using
 * an initial state from prior to the crash.
 *
 * @param {Element} target   DOM node in which editor is rendered.
 * @param {?Object} settings Editor settings object.
 */
export function recreateEditorInstance( target, settings ) {
	unmountComponentAtNode( target );

	const reboot = recreateEditorInstance.bind( null, target, settings );

	render(
		<EditorProvider settings={ settings } recovery>
			<ErrorBoundary onError={ reboot }>
				<Layout />
			</ErrorBoundary>
		</EditorProvider>,
		target
	);
}

/**
 * Initializes and returns an instance of Editor.
 *
 * The return value of this function is not necessary if we change where we
 * call createEditorInstance(). This is due to metaBox timing.
 *
 * @param {string}  id       Unique identifier for editor instance.
 * @param {Object}  post     API entity for post to edit.
 * @param {?Object} settings Editor settings object.
 * @param  {?Object} autosave Autosave post object
 *
 * @returns {Object} Editor interface.
 */
export function createEditorInstance( id, post, settings, autosave ) {
	const target = document.getElementById( id );
	const reboot = recreateEditorInstance.bind( null, target, settings );
	setupHeartbeat();

	render(
		<EditorProvider settings={ settings } post={ post } autosave={ autosave }>
			<ErrorBoundary onError={ reboot }>
				<Layout />
			</ErrorBoundary>
		</EditorProvider>,
		target
	);
=======
import './hooks';
>>>>>>> 5e804815

export * from './components';<|MERGE_RESOLUTION|>--- conflicted
+++ resolved
@@ -1,83 +1,6 @@
 /**
  * Internal dependencies
  */
-<<<<<<< HEAD
-import './assets/stylesheets/main.scss';
-import Layout from './edit-post/layout';
-import { EditorProvider, ErrorBoundary } from './components';
-import { initializeMetaBoxState } from './store/actions';
-import { setupHeartbeat } from './utils/heartbeat';
-
-export * from './components';
-import store from './store'; // Registers the state tree
-
-// Configure moment globally
-moment.locale( dateSettings.l10n.locale );
-if ( dateSettings.timezone.string ) {
-	moment.tz.setDefault( dateSettings.timezone.string );
-} else {
-	const momentTimezone = {
-		name: 'WP',
-		abbrs: [ 'WP' ],
-		untils: [ null ],
-		offsets: [ -dateSettings.timezone.offset * 60 ],
-	};
-	const unpackedTimezone = moment.tz.pack( momentTimezone );
-	moment.tz.add( unpackedTimezone );
-	moment.tz.setDefault( 'WP' );
-}
-
-/**
- * Reinitializes the editor after the user chooses to reboot the editor after
- * an unhandled error occurs, replacing previously mounted editor element using
- * an initial state from prior to the crash.
- *
- * @param {Element} target   DOM node in which editor is rendered.
- * @param {?Object} settings Editor settings object.
- */
-export function recreateEditorInstance( target, settings ) {
-	unmountComponentAtNode( target );
-
-	const reboot = recreateEditorInstance.bind( null, target, settings );
-
-	render(
-		<EditorProvider settings={ settings } recovery>
-			<ErrorBoundary onError={ reboot }>
-				<Layout />
-			</ErrorBoundary>
-		</EditorProvider>,
-		target
-	);
-}
-
-/**
- * Initializes and returns an instance of Editor.
- *
- * The return value of this function is not necessary if we change where we
- * call createEditorInstance(). This is due to metaBox timing.
- *
- * @param {string}  id       Unique identifier for editor instance.
- * @param {Object}  post     API entity for post to edit.
- * @param {?Object} settings Editor settings object.
- * @param  {?Object} autosave Autosave post object
- *
- * @returns {Object} Editor interface.
- */
-export function createEditorInstance( id, post, settings, autosave ) {
-	const target = document.getElementById( id );
-	const reboot = recreateEditorInstance.bind( null, target, settings );
-	setupHeartbeat();
-
-	render(
-		<EditorProvider settings={ settings } post={ post } autosave={ autosave }>
-			<ErrorBoundary onError={ reboot }>
-				<Layout />
-			</ErrorBoundary>
-		</EditorProvider>,
-		target
-	);
-=======
 import './hooks';
->>>>>>> 5e804815
 
 export * from './components';