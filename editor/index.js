/**
 * External dependencies
 */
import moment from 'moment-timezone';
import 'moment-timezone/moment-timezone-utils';

/**
 * WordPress dependencies
 */
import { render, unmountComponentAtNode } from '@wordpress/element';
import { settings as dateSettings } from '@wordpress/date';

/**
 * Internal dependencies
 */
import './assets/stylesheets/main.scss';
import Layout from './edit-post/layout';
import { EditorProvider, ErrorBoundary } from './components';
import { initializeMetaBoxState } from './store/actions';
import { setupHeartbeat } from './utils/heartbeat';

export * from './components';
import store from './store'; // Registers the state tree

// Configure moment globally
moment.locale( dateSettings.l10n.locale );
if ( dateSettings.timezone.string ) {
	moment.tz.setDefault( dateSettings.timezone.string );
} else {
	const momentTimezone = {
		name: 'WP',
		abbrs: [ 'WP' ],
		untils: [ null ],
		offsets: [ -dateSettings.timezone.offset * 60 ],
	};
	const unpackedTimezone = moment.tz.pack( momentTimezone );
	moment.tz.add( unpackedTimezone );
	moment.tz.setDefault( 'WP' );
}

/**
<<<<<<< HEAD
=======
 * Configure heartbeat to refresh the wp-api nonce, keeping the editor
 * authorization intact.
 */
window.jQuery( document ).on( 'heartbeat-tick', ( event, response ) => {
	if ( response[ 'rest-nonce' ] ) {
		window.wpApiSettings.nonce = response[ 'rest-nonce' ];
	}
} );

/**
>>>>>>> 77dfe091
 * Reinitializes the editor after the user chooses to reboot the editor after
 * an unhandled error occurs, replacing previously mounted editor element using
 * an initial state from prior to the crash.
 *
 * @param {Element} target   DOM node in which editor is rendered.
 * @param {?Object} settings Editor settings object.
 */
export function recreateEditorInstance( target, settings ) {
	unmountComponentAtNode( target );

	const reboot = recreateEditorInstance.bind( null, target, settings );

	render(
		<EditorProvider settings={ settings } recovery>
			<ErrorBoundary onError={ reboot }>
				<Layout />
			</ErrorBoundary>
		</EditorProvider>,
		target
	);
}

/**
 * Initializes and returns an instance of Editor.
 *
 * The return value of this function is not necessary if we change where we
 * call createEditorInstance(). This is due to metaBox timing.
 *
<<<<<<< HEAD
 * @param  {String}  id       Unique identifier for editor instance
 * @param  {Object}  post     API entity for post to edit
 * @param  {?Object} settings Editor settings object
 * @param  {?Object} autosave Autosave post object
=======
 * @param {string}  id       Unique identifier for editor instance.
 * @param {Object}  post     API entity for post to edit.
 * @param {?Object} settings Editor settings object.
>>>>>>> 77dfe091
 *
 * @returns {Object} Editor interface.
 */
export function createEditorInstance( id, post, settings, autosave ) {
	const target = document.getElementById( id );
	const reboot = recreateEditorInstance.bind( null, target, settings );
	setupHeartbeat();

	render(
		<EditorProvider settings={ settings } post={ post } autosave={ autosave }>
			<ErrorBoundary onError={ reboot }>
				<Layout />
			</ErrorBoundary>
		</EditorProvider>,
		target
	);

	return {
		initializeMetaBoxes( metaBoxes ) {
			store.dispatch( initializeMetaBoxState( metaBoxes ) );
		},
	};
}<|MERGE_RESOLUTION|>--- conflicted
+++ resolved
@@ -39,19 +39,6 @@
 }
 
 /**
-<<<<<<< HEAD
-=======
- * Configure heartbeat to refresh the wp-api nonce, keeping the editor
- * authorization intact.
- */
-window.jQuery( document ).on( 'heartbeat-tick', ( event, response ) => {
-	if ( response[ 'rest-nonce' ] ) {
-		window.wpApiSettings.nonce = response[ 'rest-nonce' ];
-	}
-} );
-
-/**
->>>>>>> 77dfe091
  * Reinitializes the editor after the user chooses to reboot the editor after
  * an unhandled error occurs, replacing previously mounted editor element using
  * an initial state from prior to the crash.
@@ -80,16 +67,10 @@
  * The return value of this function is not necessary if we change where we
  * call createEditorInstance(). This is due to metaBox timing.
  *
-<<<<<<< HEAD
- * @param  {String}  id       Unique identifier for editor instance
- * @param  {Object}  post     API entity for post to edit
- * @param  {?Object} settings Editor settings object
- * @param  {?Object} autosave Autosave post object
-=======
  * @param {string}  id       Unique identifier for editor instance.
  * @param {Object}  post     API entity for post to edit.
  * @param {?Object} settings Editor settings object.
->>>>>>> 77dfe091
+ * @param  {?Object} autosave Autosave post object
  *
  * @returns {Object} Editor interface.
  */
