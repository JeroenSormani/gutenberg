--- conflicted
+++ resolved
@@ -530,13 +530,8 @@
 			const result = handler( { post, settings: {} } );
 
 			expect( result ).toEqual( [
-<<<<<<< HEAD
 				resetPost( post ),
 				autosave,
-				setupNewPost( { title: 'A History of Pork' } ),
-=======
->>>>>>> b15ab993
-				resetPost( post ),
 				setupNewPost( { title: 'A History of Pork' } ),
 			] );
 		} );
