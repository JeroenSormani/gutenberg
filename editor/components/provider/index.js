--- conflicted
+++ resolved
@@ -19,11 +19,7 @@
 /**
  * Internal Dependencies
  */
-<<<<<<< HEAD
-import { setupEditor, undo, redo, showAutosaveNotice, createUndoLevel, initializeMetaBoxState } from '../../store/actions';
-=======
-import { setupEditor, undo, redo, createUndoLevel } from '../../store/actions';
->>>>>>> ea500979
+import { setupEditor, undo, redo, showAutosaveNotice, createUndoLevel } from '../../store/actions';
 import store from '../../store';
 import { setupHeartbeat } from '../../utils/heartbeat';
 
@@ -96,7 +92,7 @@
 		) {
 			// eslint-disable-next-line no-console
 			console.error( 'The Editor Provider Props are immutable.' );
-		}
+	}
 	}
 
 	render() {
