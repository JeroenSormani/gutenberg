--- conflicted
+++ resolved
@@ -84,17 +84,12 @@
 		}
 	},
 
-<<<<<<< HEAD
 	focusable( { url, caption } ) {
 		return ! url || ( caption && caption.length > 0 );
 	},
 
-	edit( { attributes, setAttributes, focus, setFocus, className } ) {
-		const { url, alt, caption, align, id, href } = attributes;
-=======
 	edit: withEditorSettings()( ( { attributes, setAttributes, focus, setFocus, className, settings } ) => {
 		const { url, alt, caption, align, id, href, width, height } = attributes;
->>>>>>> 659b1bb5
 		const updateAlt = ( newAlt ) => setAttributes( { alt: newAlt } );
 		const updateAlignment = ( nextAlign ) => {
 			const extraUpdatedAttributes = [ 'wide', 'full' ].indexOf( nextAlign ) !== -1
