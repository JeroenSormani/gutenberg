--- conflicted
+++ resolved
@@ -238,11 +238,7 @@
 	wp_register_script(
 		'wp-edit-post',
 		gutenberg_url( 'edit-post/build/index.js' ),
-<<<<<<< HEAD
-		array( 'jquery', 'wp-element', 'wp-components', 'wp-editor', 'wp-i18n', 'wp-date', 'wp-utils', 'wp-data' ),
-=======
 		array( 'jquery', 'heartbeat', 'wp-element', 'wp-components', 'wp-editor', 'wp-i18n', 'wp-date', 'wp-utils', 'wp-data', 'wp-embed' ),
->>>>>>> a0eedce3
 		filemtime( gutenberg_dir_path() . 'edit-post/build/index.js' ),
 		true
 	);
